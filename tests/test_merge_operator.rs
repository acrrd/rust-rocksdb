// Copyright 2020 Tyler Neely
//
// Licensed under the Apache License, Version 2.0 (the "License");
// you may not use this file except in compliance with the License.
// You may obtain a copy of the License at
//
// http://www.apache.org/licenses/LICENSE-2.0
//
// Unless required by applicable law or agreed to in writing, software
// distributed under the License is distributed on an "AS IS" BASIS,
// WITHOUT WARRANTIES OR CONDITIONS OF ANY KIND, either express or implied.
// See the License for the specific language governing permissions and
// limitations under the License.

mod util;

use pretty_assertions::assert_eq;

<<<<<<< HEAD
use rocksdb::{prelude::*, DBCompactionStyle, MergeOperands};
=======
use rocksdb::merge_operator::MergeFn;
use rocksdb::{DBCompactionStyle, MergeOperands, Options, DB};
>>>>>>> ff5640a5
use util::DBPath;

fn test_provided_merge(
    _new_key: &[u8],
    existing_val: Option<&[u8]>,
    operands: &mut MergeOperands,
) -> Option<Vec<u8>> {
    let nops = operands.size_hint().0;
    let mut result: Vec<u8> = Vec::with_capacity(nops);
    if let Some(v) = existing_val {
        for e in v {
            result.push(*e);
        }
    }
    for op in operands {
        for e in op {
            result.push(*e);
        }
    }
    Some(result)
}

#[test]
fn merge_test() {
    use crate::{Options, DB};

    let db_path = DBPath::new("_rust_rocksdb_merge_test");
    let mut opts = Options::default();
    opts.create_if_missing(true);
    opts.set_merge_operator_associative("test operator", test_provided_merge);

    let db = DB::open(&opts, &db_path).unwrap();
    let p = db.put(b"k1", b"a");
    assert!(p.is_ok());
    let _ = db.merge(b"k1", b"b");
    let _ = db.merge(b"k1", b"c");
    let _ = db.merge(b"k1", b"d");
    let _ = db.merge(b"k1", b"efg");
    let m = db.merge(b"k1", b"h");
    assert!(m.is_ok());
    match db.get(b"k1") {
        Ok(Some(value)) => {
            if let Ok(v) = std::str::from_utf8(&value) {
                println!("retrieved utf8 value: {}", v)
            } else {
                println!("did not read valid utf-8 out of the db")
            }
        }
        Err(_) => println!("error reading value"),
        _ => panic!("value not present"),
    }

    assert!(m.is_ok());
    let r = db.get(b"k1");
    assert_eq!(r.unwrap().unwrap(), b"abcdefgh");
    assert!(db.delete(b"k1").is_ok());
    assert!(db.get(b"k1").unwrap().is_none());
}

unsafe fn to_slice<T: Sized>(p: &T) -> &[u8] {
    ::std::slice::from_raw_parts((p as *const T) as *const u8, ::std::mem::size_of::<T>())
}

fn from_slice<T: Sized>(s: &[u8]) -> Option<&T> {
    if std::mem::size_of::<T>() == s.len() {
        unsafe { Some(&*(s.as_ptr() as *const T)) }
    } else {
        println!(
            "slice {:?} is len {}, but T is size {}",
            s,
            s.len(),
            std::mem::size_of::<T>()
        );
        None
    }
}

#[repr(packed)]
#[derive(Copy, Clone, Debug, Default)]
struct ValueCounts {
    num_a: u32,
    num_b: u32,
    num_c: u32,
    num_d: u32,
}

fn test_counting_partial_merge(
    _new_key: &[u8],
    _existing_val: Option<&[u8]>,
    operands: &mut MergeOperands,
) -> Option<Vec<u8>> {
    let nops = operands.size_hint().0;
    let mut result: Vec<u8> = Vec::with_capacity(nops);
    for op in operands {
        for e in op {
            result.push(*e);
        }
    }
    Some(result)
}

fn test_counting_full_merge(
    _new_key: &[u8],
    existing_val: Option<&[u8]>,
    operands: &mut MergeOperands,
) -> Option<Vec<u8>> {
    let mut counts = if let Some(v) = existing_val {
        *from_slice::<ValueCounts>(v).unwrap_or(&ValueCounts::default())
    } else {
        ValueCounts::default()
    };

    for op in operands {
        for e in op {
            match *e {
                b'a' => counts.num_a += 1,
                b'b' => counts.num_b += 1,
                b'c' => counts.num_c += 1,
                b'd' => counts.num_d += 1,
                _ => {}
            }
        }
    }
    let slc = unsafe { to_slice(&counts) };
    Some(slc.to_vec())
}

#[test]
#[allow(clippy::too_many_lines)]
fn counting_merge_test() {
    use std::sync::Arc;
    use std::thread;

    let db_path = DBPath::new("_rust_rocksdb_partial_merge_test");
    let mut opts = Options::default();
    opts.create_if_missing(true);
    opts.set_compaction_style(DBCompactionStyle::Universal);
    opts.set_min_write_buffer_number_to_merge(10);

    opts.set_merge_operator(
        "sort operator",
        test_counting_full_merge,
        test_counting_partial_merge,
    );

    let db = Arc::new(DB::open(&opts, &db_path).unwrap());
    let _ = db.delete(b"k1");
    let _ = db.delete(b"k2");
    let _ = db.merge(b"k1", b"a");
    let _ = db.merge(b"k1", b"b");
    let _ = db.merge(b"k1", b"d");
    let _ = db.merge(b"k1", b"a");
    let _ = db.merge(b"k1", b"a");
    let _ = db.merge(b"k1", b"efg");
    for i in 0..500 {
        let _ = db.merge(b"k2", b"c");
        if i % 20 == 0 {
            let _ = db.get(b"k2");
        }
    }
    for i in 0..500 {
        let _ = db.merge(b"k2", b"c");
        if i % 20 == 0 {
            let _ = db.get(b"k2");
        }
    }
    db.compact_range(None::<&[u8]>, None::<&[u8]>);
    let d1 = db.clone();
    let d2 = db.clone();
    let d3 = db.clone();

    let h1 = thread::spawn(move || {
        for i in 0..500 {
            let _ = d1.merge(b"k2", b"c");
            if i % 20 == 0 {
                let _ = d1.get(b"k2");
            }
        }
        for i in 0..500 {
            let _ = d1.merge(b"k2", b"a");
            if i % 20 == 0 {
                let _ = d1.get(b"k2");
            }
        }
    });
    let h2 = thread::spawn(move || {
        for i in 0..500 {
            let _ = d2.merge(b"k2", b"b");
            if i % 20 == 0 {
                let _ = d2.get(b"k2");
            }
        }
        for i in 0..500 {
            let _ = d2.merge(b"k2", b"d");
            if i % 20 == 0 {
                let _ = d2.get(b"k2");
            }
        }
        d2.compact_range(None::<&[u8]>, None::<&[u8]>);
    });
    h2.join().unwrap();
    let h3 = thread::spawn(move || {
        for i in 0..500 {
            let _ = d3.merge(b"k2", b"a");
            if i % 20 == 0 {
                let _ = d3.get(b"k2");
            }
        }
        for i in 0..500 {
            let _ = d3.merge(b"k2", b"c");
            if i % 20 == 0 {
                let _ = d3.get(b"k2");
            }
        }
    });
    let m = db.merge(b"k1", b"b");
    assert!(m.is_ok());
    h3.join().unwrap();
    h1.join().unwrap();
    match db.get(b"k2") {
        Ok(Some(value)) => match from_slice::<ValueCounts>(&*value) {
            Some(v) => unsafe {
                assert_eq!(v.num_a, 1000);
                assert_eq!(v.num_b, 500);
                assert_eq!(v.num_c, 2000);
                assert_eq!(v.num_d, 500);
            },
            None => panic!("Failed to get ValueCounts from db"),
        },
        Err(e) => panic!("error reading value {:?}", e),
        _ => panic!("value not present"),
    }
    match db.get(b"k1") {
        Ok(Some(value)) => match from_slice::<ValueCounts>(&*value) {
            Some(v) => unsafe {
                assert_eq!(v.num_a, 3);
                assert_eq!(v.num_b, 2);
                assert_eq!(v.num_c, 0);
                assert_eq!(v.num_d, 1);
            },
            None => panic!("Failed to get ValueCounts from db"),
        },
        Err(e) => panic!("error reading value {:?}", e),
        _ => panic!("value not present"),
    }
}

#[test]
fn failed_merge_test() {
    fn test_failing_merge(
        _key: &[u8],
        _val: Option<&[u8]>,
        _operands: &mut MergeOperands,
    ) -> Option<Vec<u8>> {
        None
    }
    use crate::{Options, DB};

    let db_path = DBPath::new("_rust_rocksdb_failed_merge_test");
    let mut opts = Options::default();
    opts.create_if_missing(true);
    opts.set_merge_operator_associative("test operator", test_failing_merge);

    let db = DB::open(&opts, &db_path).expect("open with a merge operator");
    db.put(b"key", b"value").expect("put_ok");
    let res = db.merge(b"key", b"new value");
    match res.and_then(|_e| db.get(b"key")) {
        Ok(val) => panic!("expected merge failure to propagate, got: {:?}", val),
        Err(e) => {
            assert!(e.into_string().contains("Could not perform merge."));
        }
    }
}

fn make_merge_max_with_limit(limit: u64) -> impl MergeFn + Clone {
    move |_key: &[u8], first: Option<&[u8]>, rest: &mut MergeOperands| {
        let max = first
            .into_iter()
            .chain(rest)
            .map(|slice| {
                let mut bytes: [u8; 8] = Default::default();
                bytes.clone_from_slice(slice);
                u64::from_ne_bytes(bytes)
            })
            .fold(0, u64::max);
        let new_value = max.min(limit);
        Some(Vec::from(new_value.to_ne_bytes().as_ref()))
    }
}

#[test]
fn test_merge_state() {
    use {Options, DB};
    let path = "_rust_rocksdb_mergetest_state";
    let mut opts = Options::default();
    opts.create_if_missing(true);
    opts.set_merge_operator_associative("max-limit-12", make_merge_max_with_limit(12));
    {
        let db = DB::open(&opts, path).unwrap();
        let p = db.put(b"k1", 1u64.to_ne_bytes());
        assert!(p.is_ok());
        let _ = db.merge(b"k1", 7u64.to_ne_bytes());
        let m = db.merge(b"k1", 64u64.to_ne_bytes());
        assert!(m.is_ok());
        match db.get(b"k1") {
            Ok(Some(value)) => {
                let mut bytes: [u8; 8] = Default::default();
                bytes.copy_from_slice(&value);
                assert_eq!(u64::from_ne_bytes(bytes), 12);
            }
            Err(_) => println!("error reading value"),
            _ => panic!("value not present"),
        }

        assert!(db.delete(b"k1").is_ok());
        assert!(db.get(b"k1").unwrap().is_none());
    }
    assert!(DB::destroy(&opts, path).is_ok());

    opts.set_merge_operator_associative("max-limit-128", make_merge_max_with_limit(128));
    {
        let db = DB::open(&opts, path).unwrap();
        let p = db.put(b"k1", 1u64.to_ne_bytes());
        assert!(p.is_ok());
        let _ = db.merge(b"k1", 7u64.to_ne_bytes());
        let m = db.merge(b"k1", 64u64.to_ne_bytes());
        assert!(m.is_ok());
        match db.get(b"k1") {
            Ok(Some(value)) => {
                let mut bytes: [u8; 8] = Default::default();
                bytes.copy_from_slice(&value);
                assert_eq!(u64::from_ne_bytes(bytes), 64);
            }
            Err(_) => println!("error reading value"),
            _ => panic!("value not present"),
        }

        assert!(db.delete(b"k1").is_ok());
        assert!(db.get(b"k1").unwrap().is_none());
    }
    assert!(DB::destroy(&opts, path).is_ok());
}<|MERGE_RESOLUTION|>--- conflicted
+++ resolved
@@ -16,12 +16,8 @@
 
 use pretty_assertions::assert_eq;
 
-<<<<<<< HEAD
-use rocksdb::{prelude::*, DBCompactionStyle, MergeOperands};
-=======
+use rocksdb::{prelude::*, DBUtils, DBCompactionStyle, MergeOperands};
 use rocksdb::merge_operator::MergeFn;
-use rocksdb::{DBCompactionStyle, MergeOperands, Options, DB};
->>>>>>> ff5640a5
 use util::DBPath;
 
 fn test_provided_merge(
@@ -339,7 +335,7 @@
         assert!(db.delete(b"k1").is_ok());
         assert!(db.get(b"k1").unwrap().is_none());
     }
-    assert!(DB::destroy(&opts, path).is_ok());
+    assert!(DBUtils::destroy(&opts, path).is_ok());
 
     opts.set_merge_operator_associative("max-limit-128", make_merge_max_with_limit(128));
     {
@@ -362,5 +358,5 @@
         assert!(db.delete(b"k1").is_ok());
         assert!(db.get(b"k1").unwrap().is_none());
     }
-    assert!(DB::destroy(&opts, path).is_ok());
+    assert!(DBUtils::destroy(&opts, path).is_ok());
 }