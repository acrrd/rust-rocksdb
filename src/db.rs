// Copyright 2020 Tyler Neely
//
// Licensed under the Apache License, Version 2.0 (the "License");
// you may not use this file except in compliance with the License.
// You may obtain a copy of the License at
//
// http://www.apache.org/licenses/LICENSE-2.0
//
// Unless required by applicable law or agreed to in writing, software
// distributed under the License is distributed on an "AS IS" BASIS,
// WITHOUT WARRANTIES OR CONDITIONS OF ANY KIND, either express or implied.
// See the License for the specific language governing permissions and
// limitations under the License.
//

use crate::{
    ffi,
    ffi_util::{from_cstr, raw_data, to_cpath},
    handle::Handle,
    ops::{
        backup::BackupInternal,
        checkpoint::CheckpointInternal,
        column_family::{CreateColumnFamily, DropColumnFamily, GetColumnFamily},
        compact_range::{CompactRangeCFOpt, CompactRangeOpt},
        delete::{DeleteCFOpt, DeleteOpt},
        delete_file_in_range::{DeleteFileInRange, DeleteFileInRangeCF},
        delete_range::DeleteRangeCFOpt,
        flush::{FlushCFOpt, FlushOpt},
        get_pinned::{GetPinnedCFOpt, GetPinnedOpt},
        ingest_external_file::{IngestExternalFileCFOpt, IngestExternalFileOpt},
        iterate::{Iterate, IterateCF},
        merge::{MergeCFOpt, MergeOpt},
        perf::PerfInternal,
        property::{GetProperty, GetPropertyCF},
        put::{PutCFOpt, PutOpt},
        set_options::SetOptions,
        snapshot::SnapshotInternal,
        write_batch::WriteBatchWriteOpt,
        GetColumnFamilies,
    },
    ColumnFamily, ColumnFamilyDescriptor, CompactOptions, DBIterator, DBPinnableSlice,
    DBRawIterator, DBWALIterator, Error, FlushOptions, IngestExternalFileOptions, IteratorMode,
    Options, ReadOptions, Snapshot, WriteBatch, WriteOptions, DEFAULT_COLUMN_FAMILY_NAME,
};

use ambassador::Delegate;
use libc::{self, c_char, c_int, c_uchar};
use std::collections::BTreeMap;
use std::ffi::{CStr, CString};
use std::fmt;
use std::fs;
use std::path::Path;
use std::path::PathBuf;
use std::ptr;
use std::slice;
use std::time::Duration;

/// A RocksDB database.
///
/// See crate level documentation for a simple usage example.
pub struct DBInner {
    pub(crate) inner: *mut ffi::rocksdb_t,
    cfs: BTreeMap<String, ColumnFamily>,
    path: PathBuf,
}

// Safety note: auto-implementing Send on most db-related types is prevented by the inner FFI
// pointer. In most cases, however, this pointer is Send-safe because it is never aliased and
// rocksdb internally does not rely on thread-local information for its user-exposed types.
unsafe impl Send for DBInner {}

// Sync is similarly safe for many types because they do not expose interior mutability, and their
// use within the rocksdb library is generally behind a const reference
unsafe impl Sync for DBInner {}

impl Handle<ffi::rocksdb_t> for DBInner {
    fn handle(&self) -> *mut ffi::rocksdb_t {
        self.inner
    }
}

// Specifies whether open DB for read only.
enum AccessType<'a> {
    ReadWrite,
    ReadOnly { error_if_log_file_exist: bool },
    Secondary { secondary_path: &'a Path },
    WithTTL { ttl: Duration },
}

impl DBInner {
    /// Internal implementation for opening RocksDB.
    fn open_cf_descriptors_internal<P, I>(
        opts: &Options,
        path: P,
        cfs: I,
        access_type: &AccessType,
    ) -> Result<Self, Error>
    where
        P: AsRef<Path>,
        I: IntoIterator<Item = ColumnFamilyDescriptor>,
    {
        let cfs: Vec<_> = cfs.into_iter().collect();

        let cpath = to_cpath(&path)?;

        if let Err(e) = fs::create_dir_all(&path) {
            return Err(Error::new(format!(
                "Failed to create RocksDB directory: `{:?}`.",
                e
            )));
        }

        let db: *mut ffi::rocksdb_t;
        let mut cf_map = BTreeMap::new();

        if cfs.is_empty() {
            db = Self::open_raw(opts, &cpath, access_type)?;
        } else {
            let mut cfs_v = cfs;
            // Always open the default column family.
            if !cfs_v.iter().any(|cf| cf.name == DEFAULT_COLUMN_FAMILY_NAME) {
                cfs_v.push(ColumnFamilyDescriptor {
                    name: String::from(DEFAULT_COLUMN_FAMILY_NAME),
                    options: Options::default(),
                });
            }
            // We need to store our CStrings in an intermediate vector
            // so that their pointers remain valid.
            let c_cfs: Vec<CString> = cfs_v
                .iter()
                .map(|cf| CString::new(cf.name.as_bytes()).unwrap())
                .collect();

            let cfnames: Vec<_> = c_cfs.iter().map(|cf| cf.as_ptr()).collect();

            // These handles will be populated by DB.
            let mut cfhandles: Vec<_> = cfs_v.iter().map(|_| ptr::null_mut()).collect();

            let cfopts: Vec<_> = cfs_v
                .iter()
                .map(|cf| cf.options.inner as *const _)
                .collect();

            db = Self::open_cf_raw(
                opts,
                &cpath,
                &cfs_v,
                &cfnames,
                &cfopts,
                &mut cfhandles,
                &access_type,
            )?;
            for handle in &cfhandles {
                if handle.is_null() {
                    return Err(Error::new(
                        "Received null column family handle from DB.".to_owned(),
                    ));
                }
            }

            for (cf_desc, inner) in cfs_v.iter().zip(cfhandles) {
                cf_map.insert(cf_desc.name.clone(), ColumnFamily { inner });
            }
        }

        if db.is_null() {
            return Err(Error::new("Could not initialize database.".to_owned()));
        }

        Ok(Self {
            inner: db,
            cfs: cf_map,
            path: path.as_ref().to_path_buf(),
        })
    }

    fn open_raw(
        opts: &Options,
        cpath: &CString,
        access_type: &AccessType,
    ) -> Result<*mut ffi::rocksdb_t, Error> {
        let db = unsafe {
            match *access_type {
                AccessType::ReadOnly {
                    error_if_log_file_exist,
                } => ffi_try!(ffi::rocksdb_open_for_read_only(
                    opts.inner,
                    cpath.as_ptr() as *const _,
                    error_if_log_file_exist as c_uchar,
                )),
                AccessType::ReadWrite => {
                    ffi_try!(ffi::rocksdb_open(opts.inner, cpath.as_ptr() as *const _))
                }
                AccessType::Secondary { secondary_path } => {
                    ffi_try!(ffi::rocksdb_open_as_secondary(
                        opts.inner,
                        cpath.as_ptr() as *const _,
                        to_cpath(secondary_path)?.as_ptr() as *const _,
                    ))
                }
                AccessType::WithTTL { ttl } => ffi_try!(ffi::rocksdb_open_with_ttl(
                    opts.inner,
                    cpath.as_ptr() as *const _,
                    ttl.as_secs() as c_int,
                )),
            }
        };
        Ok(db)
    }

    fn open_cf_raw(
        opts: &Options,
        cpath: &CString,
        cfs_v: &[ColumnFamilyDescriptor],
        cfnames: &[*const c_char],
        cfopts: &[*const ffi::rocksdb_options_t],
        cfhandles: &mut Vec<*mut ffi::rocksdb_column_family_handle_t>,
        access_type: &AccessType,
    ) -> Result<*mut ffi::rocksdb_t, Error> {
        let db = unsafe {
            match *access_type {
                AccessType::ReadOnly {
                    error_if_log_file_exist,
                } => ffi_try!(ffi::rocksdb_open_for_read_only_column_families(
                    opts.inner,
                    cpath.as_ptr(),
                    cfs_v.len() as c_int,
                    cfnames.as_ptr(),
                    cfopts.as_ptr(),
                    cfhandles.as_mut_ptr(),
                    error_if_log_file_exist as c_uchar,
                )),
                AccessType::ReadWrite => ffi_try!(ffi::rocksdb_open_column_families(
                    opts.inner,
                    cpath.as_ptr(),
                    cfs_v.len() as c_int,
                    cfnames.as_ptr(),
                    cfopts.as_ptr(),
                    cfhandles.as_mut_ptr(),
                )),
                AccessType::Secondary { secondary_path } => {
                    ffi_try!(ffi::rocksdb_open_as_secondary_column_families(
                        opts.inner,
                        cpath.as_ptr() as *const _,
                        to_cpath(secondary_path)?.as_ptr() as *const _,
                        cfs_v.len() as c_int,
                        cfnames.as_ptr(),
                        cfopts.as_ptr(),
                        cfhandles.as_mut_ptr(),
                    ))
                }
                _ => return Err(Error::new("Unsupported access type".to_owned())),
            }
        };
        Ok(db)
    }

    pub fn path(&self) -> &Path {
        &self.path.as_path()
    }

    /// The sequence number of the most recent transaction.
    pub fn latest_sequence_number(&self) -> u64 {
        unsafe { ffi::rocksdb_get_latest_sequence_number(self.inner) }
    }

    /// Iterate over batches of write operations since a given sequence.
    ///
    /// Produce an iterator that will provide the batches of write operations
    /// that have occurred since the given sequence (see
    /// `latest_sequence_number()`). Use the provided iterator to retrieve each
    /// (`u64`, `WriteBatch`) tuple, and then gather the individual puts and
    /// deletes using the `WriteBatch::iterate()` function.
    ///
    /// Calling `get_updates_since()` with a sequence number that is out of
    /// bounds will return an error.
    pub fn get_updates_since(&self, seq_number: u64) -> Result<DBWALIterator, Error> {
        unsafe {
            // rocksdb_wal_readoptions_t does not appear to have any functions
            // for creating and destroying it; fortunately we can pass a nullptr
            // here to get the default behavior
            let opts: *const ffi::rocksdb_wal_readoptions_t = ptr::null();
            let iter = ffi_try!(ffi::rocksdb_get_updates_since(self.inner, seq_number, opts));
            Ok(DBWALIterator { inner: iter })
        }
    }

    /// Tries to catch up with the primary by reading as much as possible from the
    /// log files.
    pub fn try_catch_up_with_primary(&self) -> Result<(), Error> {
        unsafe {
            ffi_try!(ffi::rocksdb_try_catch_up_with_primary(self.inner));
        }
        Ok(())
    }

    /// Returns a list of all table files with their level, start key
    /// and end key
    pub fn live_files(&self) -> Result<Vec<LiveFile>, Error> {
        unsafe {
            let files = ffi::rocksdb_livefiles(self.inner);
            if files.is_null() {
                Err(Error::new("Could not get live files".to_owned()))
            } else {
                let n = ffi::rocksdb_livefiles_count(files);

                let mut livefiles = Vec::with_capacity(n as usize);
                let mut key_size: usize = 0;

                for i in 0..n {
                    let name = from_cstr(ffi::rocksdb_livefiles_name(files, i));
                    let size = ffi::rocksdb_livefiles_size(files, i);
                    let level = ffi::rocksdb_livefiles_level(files, i) as i32;

                    // get smallest key inside file
                    let smallest_key = ffi::rocksdb_livefiles_smallestkey(files, i, &mut key_size);
                    let smallest_key = raw_data(smallest_key, key_size);

                    // get largest key inside file
                    let largest_key = ffi::rocksdb_livefiles_largestkey(files, i, &mut key_size);
                    let largest_key = raw_data(largest_key, key_size);

                    livefiles.push(LiveFile {
                        name,
                        size,
                        level,
                        start_key: smallest_key,
                        end_key: largest_key,
                        num_entries: ffi::rocksdb_livefiles_entries(files, i),
                        num_deletions: ffi::rocksdb_livefiles_deletions(files, i),
                    })
                }

                // destroy livefiles metadata(s)
                ffi::rocksdb_livefiles_destroy(files);

                // return
                Ok(livefiles)
            }
        }
    }

    /// Request stopping background work, if wait is true wait until it's done.
    pub fn cancel_all_background_work(&self, wait: bool) {
        unsafe {
            ffi::rocksdb_cancel_all_background_work(self.inner, wait as u8);
        }
    }

    unsafe fn create_snapshot_rocksdb<'a, D>(&self, db: &'a D) -> Snapshot<'a, D>
    where
        D: SnapshotInternal<DB = D>,
    {
        let inner = ffi::rocksdb_create_snapshot(self.handle());
        Snapshot { db, inner }
    }

    unsafe fn release_snapshot_rocksdb<'a, D>(&self, snapshot: &mut Snapshot<'a, D>)
    where
        D: SnapshotInternal<DB = D>,
    {
        ffi::rocksdb_release_snapshot(self.handle(), snapshot.inner);
    }
}

impl GetColumnFamilies for DBInner {
    fn get_cfs(&self) -> &BTreeMap<String, ColumnFamily> {
        &self.cfs
    }

    fn get_mut_cfs(&mut self) -> &mut BTreeMap<String, ColumnFamily> {
        &mut self.cfs
    }
}

impl Drop for DBInner {
    fn drop(&mut self) {
        unsafe {
            for cf in self.cfs.values() {
                ffi::rocksdb_column_family_handle_destroy(cf.inner);
            }
            ffi::rocksdb_close(self.inner);
        }
    }
}

impl fmt::Debug for DBInner {
    fn fmt(&self, f: &mut fmt::Formatter) -> fmt::Result {
        write!(f, "RocksDB {{ path: {:?} }}", self.path())
    }
}

<<<<<<< HEAD
/// The metadata that describes a SST file
#[derive(Debug, Clone)]
pub struct LiveFile {
    /// Name of the file
    pub name: String,
    /// Size of the file
    pub size: usize,
    /// Level at which this file resides
    pub level: i32,
    /// Smallest user defined key in the file
    pub start_key: Option<Vec<u8>>,
    /// Largest user defined key in the file
    pub end_key: Option<Vec<u8>>,
    /// Number of entries/alive keys in the file
    pub num_entries: u64,
    /// Number of deletions/tomb key(s) in the file
    pub num_deletions: u64,
}
=======
    /// Return the values associated with the given keys.
    pub fn multi_get<K, I>(&self, keys: I) -> Result<Vec<Vec<u8>>, Error>
    where
        K: AsRef<[u8]>,
        I: IntoIterator<Item = K>,
    {
        self.multi_get_opt(keys, &ReadOptions::default())
    }

    /// Return the values associated with the given keys using read options.
    pub fn multi_get_opt<K, I>(
        &self,
        keys: I,
        readopts: &ReadOptions,
    ) -> Result<Vec<Vec<u8>>, Error>
    where
        K: AsRef<[u8]>,
        I: IntoIterator<Item = K>,
    {
        let (keys, keys_sizes): (Vec<Box<[u8]>>, Vec<_>) = keys
            .into_iter()
            .map(|k| (Box::from(k.as_ref()), k.as_ref().len()))
            .unzip();
        let ptr_keys: Vec<_> = keys.iter().map(|k| k.as_ptr() as *const c_char).collect();

        let mut values = vec![ptr::null_mut(); keys.len()];
        let mut values_sizes = vec![0_usize; keys.len()];
        unsafe {
            ffi_try!(ffi::rocksdb_multi_get(
                self.inner,
                readopts.inner,
                ptr_keys.len(),
                ptr_keys.as_ptr(),
                keys_sizes.as_ptr(),
                values.as_mut_ptr(),
                values_sizes.as_mut_ptr(),
            ));
        }

        Ok(convert_values(values, values_sizes))
    }

    /// Return the values associated with the given keys and column families.
    pub fn multi_get_cf<'c, K, I>(&self, keys: I) -> Result<Vec<Vec<u8>>, Error>
    where
        K: AsRef<[u8]>,
        I: IntoIterator<Item = (&'c ColumnFamily, K)>,
    {
        self.multi_get_cf_opt(keys, &ReadOptions::default())
    }

    /// Return the values associated with the given keys and column families using read options.
    pub fn multi_get_cf_opt<'c, K, I>(
        &self,
        keys: I,
        readopts: &ReadOptions,
    ) -> Result<Vec<Vec<u8>>, Error>
    where
        K: AsRef<[u8]>,
        I: IntoIterator<Item = (&'c ColumnFamily, K)>,
    {
        let mut boxed_keys: Vec<Box<[u8]>> = Vec::new();
        let mut keys_sizes = Vec::new();
        let mut column_families = Vec::new();
        for (cf, key) in keys {
            boxed_keys.push(Box::from(key.as_ref()));
            keys_sizes.push(key.as_ref().len());
            column_families.push(cf);
        }
        let ptr_keys: Vec<_> = boxed_keys
            .iter()
            .map(|k| k.as_ptr() as *const c_char)
            .collect();
        let ptr_cfs: Vec<_> = column_families
            .iter()
            .map(|c| c.inner as *const _)
            .collect();

        let mut values = vec![ptr::null_mut(); boxed_keys.len()];
        let mut values_sizes = vec![0_usize; boxed_keys.len()];
        unsafe {
            ffi_try!(ffi::rocksdb_multi_get_cf(
                self.inner,
                readopts.inner,
                ptr_cfs.as_ptr(),
                ptr_keys.len(),
                ptr_keys.as_ptr(),
                keys_sizes.as_ptr(),
                values.as_mut_ptr(),
                values_sizes.as_mut_ptr(),
            ));
        }

        Ok(convert_values(values, values_sizes))
    }

    pub fn create_cf<N: AsRef<str>>(&mut self, name: N, opts: &Options) -> Result<(), Error> {
        let cf_name = if let Ok(c) = CString::new(name.as_ref().as_bytes()) {
            c
        } else {
            return Err(Error::new(
                "Failed to convert path to CString when creating cf".to_owned(),
            ));
        };
        unsafe {
            let inner = ffi_try!(ffi::rocksdb_create_column_family(
                self.inner,
                opts.inner,
                cf_name.as_ptr(),
            ));

            self.cfs
                .insert(name.as_ref().to_string(), ColumnFamily { inner });
        };
        Ok(())
    }

    pub fn drop_cf(&mut self, name: &str) -> Result<(), Error> {
        if let Some(cf) = self.cfs.remove(name) {
            unsafe {
                ffi_try!(ffi::rocksdb_drop_column_family(self.inner, cf.inner));
            }
            Ok(())
        } else {
            Err(Error::new(format!("Invalid column family: {}", name)))
        }
    }

    /// Return the underlying column family handle.
    pub fn cf_handle(&self, name: &str) -> Option<&ColumnFamily> {
        self.cfs.get(name)
    }

    pub fn iterator<'a: 'b, 'b>(&'a self, mode: IteratorMode) -> DBIterator<'b> {
        let readopts = ReadOptions::default();
        self.iterator_opt(mode, readopts)
    }

    pub fn iterator_opt<'a: 'b, 'b>(
        &'a self,
        mode: IteratorMode,
        readopts: ReadOptions,
    ) -> DBIterator<'b> {
        DBIterator::new(self, readopts, mode)
    }

    /// Opens an iterator using the provided ReadOptions.
    /// This is used when you want to iterate over a specific ColumnFamily with a modified ReadOptions
    pub fn iterator_cf_opt<'a: 'b, 'b>(
        &'a self,
        cf_handle: &ColumnFamily,
        readopts: ReadOptions,
        mode: IteratorMode,
    ) -> DBIterator<'b> {
        DBIterator::new_cf(self, cf_handle, readopts, mode)
    }

    /// Opens an iterator with `set_total_order_seek` enabled.
    /// This must be used to iterate across prefixes when `set_memtable_factory` has been called
    /// with a Hash-based implementation.
    pub fn full_iterator<'a: 'b, 'b>(&'a self, mode: IteratorMode) -> DBIterator<'b> {
        let mut opts = ReadOptions::default();
        opts.set_total_order_seek(true);
        DBIterator::new(self, opts, mode)
    }

    pub fn prefix_iterator<'a: 'b, 'b, P: AsRef<[u8]>>(&'a self, prefix: P) -> DBIterator<'b> {
        let mut opts = ReadOptions::default();
        opts.set_prefix_same_as_start(true);
        DBIterator::new(
            self,
            opts,
            IteratorMode::From(prefix.as_ref(), Direction::Forward),
        )
    }

    pub fn iterator_cf<'a: 'b, 'b>(
        &'a self,
        cf_handle: &ColumnFamily,
        mode: IteratorMode,
    ) -> DBIterator<'b> {
        let opts = ReadOptions::default();
        DBIterator::new_cf(self, cf_handle, opts, mode)
    }

    pub fn full_iterator_cf<'a: 'b, 'b>(
        &'a self,
        cf_handle: &ColumnFamily,
        mode: IteratorMode,
    ) -> DBIterator<'b> {
        let mut opts = ReadOptions::default();
        opts.set_total_order_seek(true);
        DBIterator::new_cf(self, cf_handle, opts, mode)
    }

    pub fn prefix_iterator_cf<'a: 'b, 'b, P: AsRef<[u8]>>(
        &'a self,
        cf_handle: &ColumnFamily,
        prefix: P,
    ) -> DBIterator<'b> {
        let mut opts = ReadOptions::default();
        opts.set_prefix_same_as_start(true);
        DBIterator::new_cf(
            self,
            cf_handle,
            opts,
            IteratorMode::From(prefix.as_ref(), Direction::Forward),
        )
    }

    /// Opens a raw iterator over the database, using the default read options
    pub fn raw_iterator<'a: 'b, 'b>(&'a self) -> DBRawIterator<'b> {
        let opts = ReadOptions::default();
        DBRawIterator::new(self, opts)
    }

    /// Opens a raw iterator over the given column family, using the default read options
    pub fn raw_iterator_cf<'a: 'b, 'b>(&'a self, cf_handle: &ColumnFamily) -> DBRawIterator<'b> {
        let opts = ReadOptions::default();
        DBRawIterator::new_cf(self, cf_handle, opts)
    }

    /// Opens a raw iterator over the database, using the given read options
    pub fn raw_iterator_opt<'a: 'b, 'b>(&'a self, readopts: ReadOptions) -> DBRawIterator<'b> {
        DBRawIterator::new(self, readopts)
    }

    /// Opens a raw iterator over the given column family, using the given read options
    pub fn raw_iterator_cf_opt<'a: 'b, 'b>(
        &'a self,
        cf_handle: &ColumnFamily,
        readopts: ReadOptions,
    ) -> DBRawIterator<'b> {
        DBRawIterator::new_cf(self, cf_handle, readopts)
    }

    pub fn snapshot(&self) -> Snapshot {
        Snapshot::new(self)
    }

    pub fn put_opt<K, V>(&self, key: K, value: V, writeopts: &WriteOptions) -> Result<(), Error>
    where
        K: AsRef<[u8]>,
        V: AsRef<[u8]>,
    {
        let key = key.as_ref();
        let value = value.as_ref();

        unsafe {
            ffi_try!(ffi::rocksdb_put(
                self.inner,
                writeopts.inner,
                key.as_ptr() as *const c_char,
                key.len() as size_t,
                value.as_ptr() as *const c_char,
                value.len() as size_t,
            ));
            Ok(())
        }
    }

    pub fn put_cf_opt<K, V>(
        &self,
        cf: &ColumnFamily,
        key: K,
        value: V,
        writeopts: &WriteOptions,
    ) -> Result<(), Error>
    where
        K: AsRef<[u8]>,
        V: AsRef<[u8]>,
    {
        let key = key.as_ref();
        let value = value.as_ref();

        unsafe {
            ffi_try!(ffi::rocksdb_put_cf(
                self.inner,
                writeopts.inner,
                cf.inner,
                key.as_ptr() as *const c_char,
                key.len() as size_t,
                value.as_ptr() as *const c_char,
                value.len() as size_t,
            ));
            Ok(())
        }
    }

    pub fn merge_opt<K, V>(&self, key: K, value: V, writeopts: &WriteOptions) -> Result<(), Error>
    where
        K: AsRef<[u8]>,
        V: AsRef<[u8]>,
    {
        let key = key.as_ref();
        let value = value.as_ref();

        unsafe {
            ffi_try!(ffi::rocksdb_merge(
                self.inner,
                writeopts.inner,
                key.as_ptr() as *const c_char,
                key.len() as size_t,
                value.as_ptr() as *const c_char,
                value.len() as size_t,
            ));
            Ok(())
        }
    }

    pub fn merge_cf_opt<K, V>(
        &self,
        cf: &ColumnFamily,
        key: K,
        value: V,
        writeopts: &WriteOptions,
    ) -> Result<(), Error>
    where
        K: AsRef<[u8]>,
        V: AsRef<[u8]>,
    {
        let key = key.as_ref();
        let value = value.as_ref();

        unsafe {
            ffi_try!(ffi::rocksdb_merge_cf(
                self.inner,
                writeopts.inner,
                cf.inner,
                key.as_ptr() as *const c_char,
                key.len() as size_t,
                value.as_ptr() as *const c_char,
                value.len() as size_t,
            ));
            Ok(())
        }
    }

    pub fn delete_opt<K: AsRef<[u8]>>(
        &self,
        key: K,
        writeopts: &WriteOptions,
    ) -> Result<(), Error> {
        let key = key.as_ref();

        unsafe {
            ffi_try!(ffi::rocksdb_delete(
                self.inner,
                writeopts.inner,
                key.as_ptr() as *const c_char,
                key.len() as size_t,
            ));
            Ok(())
        }
    }

    pub fn delete_cf_opt<K: AsRef<[u8]>>(
        &self,
        cf: &ColumnFamily,
        key: K,
        writeopts: &WriteOptions,
    ) -> Result<(), Error> {
        let key = key.as_ref();

        unsafe {
            ffi_try!(ffi::rocksdb_delete_cf(
                self.inner,
                writeopts.inner,
                cf.inner,
                key.as_ptr() as *const c_char,
                key.len() as size_t,
            ));
            Ok(())
        }
    }

    /// Removes the database entries in the range `["from", "to")` using given write options.
    pub fn delete_range_cf_opt<K: AsRef<[u8]>>(
        &self,
        cf: &ColumnFamily,
        from: K,
        to: K,
        writeopts: &WriteOptions,
    ) -> Result<(), Error> {
        let from = from.as_ref();
        let to = to.as_ref();

        unsafe {
            ffi_try!(ffi::rocksdb_delete_range_cf(
                self.inner,
                writeopts.inner,
                cf.inner,
                from.as_ptr() as *const c_char,
                from.len() as size_t,
                to.as_ptr() as *const c_char,
                to.len() as size_t,
            ));
            Ok(())
        }
    }

    pub fn put<K, V>(&self, key: K, value: V) -> Result<(), Error>
    where
        K: AsRef<[u8]>,
        V: AsRef<[u8]>,
    {
        self.put_opt(key.as_ref(), value.as_ref(), &WriteOptions::default())
    }

    pub fn put_cf<K, V>(&self, cf: &ColumnFamily, key: K, value: V) -> Result<(), Error>
    where
        K: AsRef<[u8]>,
        V: AsRef<[u8]>,
    {
        self.put_cf_opt(cf, key.as_ref(), value.as_ref(), &WriteOptions::default())
    }

    pub fn merge<K, V>(&self, key: K, value: V) -> Result<(), Error>
    where
        K: AsRef<[u8]>,
        V: AsRef<[u8]>,
    {
        self.merge_opt(key.as_ref(), value.as_ref(), &WriteOptions::default())
    }

    pub fn merge_cf<K, V>(&self, cf: &ColumnFamily, key: K, value: V) -> Result<(), Error>
    where
        K: AsRef<[u8]>,
        V: AsRef<[u8]>,
    {
        self.merge_cf_opt(cf, key.as_ref(), value.as_ref(), &WriteOptions::default())
    }

    pub fn delete<K: AsRef<[u8]>>(&self, key: K) -> Result<(), Error> {
        self.delete_opt(key.as_ref(), &WriteOptions::default())
    }

    pub fn delete_cf<K: AsRef<[u8]>>(&self, cf: &ColumnFamily, key: K) -> Result<(), Error> {
        self.delete_cf_opt(cf, key.as_ref(), &WriteOptions::default())
    }
>>>>>>> ff5640a5

pub struct DBUtils;

impl DBUtils {
    pub fn list_cf<P: AsRef<Path>>(opts: &Options, path: P) -> Result<Vec<String>, Error> {
        let cpath = to_cpath(path)?;
        let mut length = 0;

        unsafe {
            let ptr = ffi_try!(ffi::rocksdb_list_column_families(
                opts.inner,
                cpath.as_ptr() as *const _,
                &mut length,
            ));

            let vec = slice::from_raw_parts(ptr, length)
                .iter()
                .map(|ptr| CStr::from_ptr(*ptr).to_string_lossy().into_owned())
                .collect();
            ffi::rocksdb_list_column_families_destroy(ptr, length);
            Ok(vec)
        }
    }

    pub fn destroy<P: AsRef<Path>>(opts: &Options, path: P) -> Result<(), Error> {
        let cpath = to_cpath(path)?;
        unsafe {
            ffi_try!(ffi::rocksdb_destroy_db(opts.inner, cpath.as_ptr()));
        }
        Ok(())
    }

<<<<<<< HEAD
    pub fn repair<P: AsRef<Path>>(opts: &Options, path: P) -> Result<(), Error> {
        let cpath = to_cpath(path)?;
=======
    pub fn set_options(&self, opts: &[(&str, &str)]) -> Result<(), Error> {
        let copts = convert_options(opts)?;
        let cnames: Vec<*const c_char> = copts.iter().map(|opt| opt.0.as_ptr()).collect();
        let cvalues: Vec<*const c_char> = copts.iter().map(|opt| opt.1.as_ptr()).collect();
        let count = opts.len() as i32;
>>>>>>> ff5640a5
        unsafe {
            ffi_try!(ffi::rocksdb_repair_db(opts.inner, cpath.as_ptr()));
        }
        Ok(())
    }
}

<<<<<<< HEAD
macro_rules! make_new_db_with_traits {
    ($struct_name:ident, [$($d:ty),+])  => (
        #[derive(Delegate)]
        $(#[delegate($d)])+
        pub struct $struct_name(DBInner);

        #[allow(clippy::inline_always)]
        impl $struct_name {
            #[inline(always)]
            pub fn path(&self) -> &Path {
                self.0.path()
=======
    pub fn set_options_cf(
        &self,
        cf_handle: &ColumnFamily,
        opts: &[(&str, &str)],
    ) -> Result<(), Error> {
        let copts = convert_options(opts)?;
        let cnames: Vec<*const c_char> = copts.iter().map(|opt| opt.0.as_ptr()).collect();
        let cvalues: Vec<*const c_char> = copts.iter().map(|opt| opt.1.as_ptr()).collect();
        let count = opts.len() as i32;
        unsafe {
            ffi_try!(ffi::rocksdb_set_options_cf(
                self.inner,
                cf_handle.inner,
                count,
                cnames.as_ptr(),
                cvalues.as_ptr(),
            ));
        }
        Ok(())
    }

    /// Retrieves a RocksDB property by name.
    ///
    /// Full list of properties could be find
    /// [here](https://github.com/facebook/rocksdb/blob/08809f5e6cd9cc4bc3958dd4d59457ae78c76660/include/rocksdb/db.h#L428-L634).
    pub fn property_value(&self, name: &str) -> Result<Option<String>, Error> {
        let prop_name = match CString::new(name) {
            Ok(c) => c,
            Err(e) => {
                return Err(Error::new(format!(
                    "Failed to convert property name to CString: {}",
                    e
                )));
>>>>>>> ff5640a5
            }

            #[inline(always)]
            pub fn latest_sequence_number(&self) -> u64 {
                self.0.latest_sequence_number()
            }

            #[inline(always)]
            pub fn get_updates_since(&self, seq_number: u64) -> Result<DBWALIterator, Error> {
               self.0.get_updates_since(seq_number)
            }

            #[inline(always)]
            pub fn live_files(&self) -> Result<Vec<LiveFile>, Error> {
                self.0.live_files()
            }

            #[inline(always)]
            pub fn cancel_all_background_work(&self, wait: bool) {
                self.0.cancel_all_background_work(wait)
            }
        }

        impl SnapshotInternal for $struct_name {
            type DB = Self;

            unsafe fn create_snapshot(&self) -> Snapshot<Self> {
                self.0.create_snapshot_rocksdb(self)
            }

            unsafe fn release_snapshot(&self, snapshot: &mut Snapshot<Self>) {
                self.0.release_snapshot_rocksdb(snapshot)
            }
        }
    )
}
make_new_db_with_traits!(
    DB,
    [
        BackupInternal,
        CheckpointInternal,
        CreateColumnFamily,
        DropColumnFamily,
        GetColumnFamily,
        CompactRangeCFOpt,
        CompactRangeOpt,
        DeleteCFOpt,
        DeleteOpt,
        DeleteRangeCFOpt,
        DeleteFileInRange,
        DeleteFileInRangeCF,
        FlushCFOpt,
        FlushOpt,
        GetPinnedCFOpt,
        GetPinnedOpt,
        IngestExternalFileCFOpt,
        IngestExternalFileOpt,
        Iterate,
        IterateCF,
        MergeCFOpt,
        MergeOpt,
        GetProperty,
        GetPropertyCF,
        PerfInternal,
        PutCFOpt,
        PutOpt,
        SetOptions,
        WriteBatchWriteOpt
    ]
);

impl DB {
    /// Opens a database with default options.
    pub fn open_default<P: AsRef<Path>>(path: P) -> Result<Self, Error> {
        let mut opts = Options::default();
        opts.create_if_missing(true);
        Self::open(&opts, path)
    }

    /// Opens the database with the specified options.
    pub fn open<P: AsRef<Path>>(opts: &Options, path: P) -> Result<Self, Error> {
        Self::open_cf(opts, path, None::<&str>)
    }

    /// Opens the database with a Time to Live compaction filter.
    pub fn open_with_ttl<P: AsRef<Path>>(
        opts: &Options,
        path: P,
        ttl: Duration,
    ) -> Result<Self, Error> {
        let c_path = to_cpath(&path)?;
        let db = DBInner::open_raw(opts, &c_path, &AccessType::WithTTL { ttl })?;
        if db.is_null() {
            return Err(Error::new("Could not initialize database.".to_owned()));
        }

        Ok(Self(DBInner {
            inner: db,
            cfs: BTreeMap::new(),
            path: path.as_ref().to_path_buf(),
        }))
    }

    /// Opens a database with the given database options and column family names.
    ///
    /// Column families opened using this function will be created with default `Options`.
    pub fn open_cf<P, I, N>(opts: &Options, path: P, cfs: I) -> Result<Self, Error>
    where
        P: AsRef<Path>,
        I: IntoIterator<Item = N>,
        N: AsRef<str>,
    {
        let cfs = cfs
            .into_iter()
            .map(|name| ColumnFamilyDescriptor::new(name.as_ref(), Options::default()));

        DBInner::open_cf_descriptors_internal(opts, path, cfs, &AccessType::ReadWrite).map(Self)
    }

    /// Opens a database with the given database options and column family descriptors.
    pub fn open_cf_descriptors<P, I>(opts: &Options, path: P, cfs: I) -> Result<Self, Error>
    where
        P: AsRef<Path>,
        I: IntoIterator<Item = ColumnFamilyDescriptor>,
    {
        DBInner::open_cf_descriptors_internal(opts, path, cfs, &AccessType::ReadWrite).map(Self)
    }
}

make_new_db_with_traits!(
    ReadOnlyDB,
    [
        BackupInternal,
        CheckpointInternal,
        GetColumnFamily,
        GetPinnedCFOpt,
        GetPinnedOpt,
        Iterate,
        IterateCF,
        GetProperty,
        GetPropertyCF,
        PerfInternal
    ]
);

impl ReadOnlyDB {
    /// Opens the database for read only with the specified options.
    pub fn open_for_read_only<P: AsRef<Path>>(
        opts: &Options,
        path: P,
        error_if_log_file_exist: bool,
    ) -> Result<Self, Error> {
        Self::open_cf_for_read_only(opts, path, None::<&str>, error_if_log_file_exist)
    }

    /// Opens a database for read only with the given database options and column family names.
    pub fn open_cf_for_read_only<P, I, N>(
        opts: &Options,
        path: P,
        cfs: I,
        error_if_log_file_exist: bool,
    ) -> Result<Self, Error>
    where
        P: AsRef<Path>,
        I: IntoIterator<Item = N>,
        N: AsRef<str>,
    {
        let cfs = cfs
            .into_iter()
            .map(|name| ColumnFamilyDescriptor::new(name.as_ref(), Options::default()));

        DBInner::open_cf_descriptors_internal(
            opts,
            path,
            cfs,
            &AccessType::ReadOnly {
                error_if_log_file_exist,
            },
        )
        .map(Self)
    }
}

make_new_db_with_traits!(
    SecondaryDB,
    [
        BackupInternal,
        CheckpointInternal,
        GetColumnFamily,
        GetPinnedCFOpt,
        GetPinnedOpt,
        Iterate,
        IterateCF,
        GetProperty,
        GetPropertyCF,
        PerfInternal
    ]
);

impl SecondaryDB {
    /// Opens the database as a secondary.
    pub fn open_as_secondary<P: AsRef<Path>>(
        opts: &Options,
        primary_path: P,
        secondary_path: P,
    ) -> Result<Self, Error> {
        Self::open_cf_as_secondary(opts, primary_path, secondary_path, None::<&str>)
    }

    /// Opens the database as a secondary with the given database options and column family names.
    pub fn open_cf_as_secondary<P, I, N>(
        opts: &Options,
        primary_path: P,
        secondary_path: P,
        cfs: I,
    ) -> Result<Self, Error>
    where
        P: AsRef<Path>,
        I: IntoIterator<Item = N>,
        N: AsRef<str>,
    {
        let cfs = cfs
            .into_iter()
            .map(|name| ColumnFamilyDescriptor::new(name.as_ref(), Options::default()));

        DBInner::open_cf_descriptors_internal(
            opts,
            primary_path,
            cfs,
            &AccessType::Secondary {
                secondary_path: secondary_path.as_ref(),
            },
        )
        .map(Self)
    }

    #[allow(clippy::inline_always)]
    #[inline(always)]
    pub fn try_catch_up_with_primary(&self) -> Result<(), Error> {
        self.0.try_catch_up_with_primary()
    }
<<<<<<< HEAD
=======
}

/// The metadata that describes a SST file
#[derive(Debug, Clone)]
pub struct LiveFile {
    /// Name of the file
    pub name: String,
    /// Size of the file
    pub size: usize,
    /// Level at which this file resides
    pub level: i32,
    /// Smallest user defined key in the file
    pub start_key: Option<Vec<u8>>,
    /// Largest user defined key in the file
    pub end_key: Option<Vec<u8>>,
    /// Number of entries/alive keys in the file
    pub num_entries: u64,
    /// Number of deletions/tomb key(s) in the file
    pub num_deletions: u64,
}

fn convert_options(opts: &[(&str, &str)]) -> Result<Vec<(CString, CString)>, Error> {
    opts.iter()
        .map(|(name, value)| {
            let cname = match CString::new(name.as_bytes()) {
                Ok(cname) => cname,
                Err(e) => return Err(Error::new(format!("Invalid option name `{}`", e))),
            };
            let cvalue = match CString::new(value.as_bytes()) {
                Ok(cvalue) => cvalue,
                Err(e) => return Err(Error::new(format!("Invalid option value: `{}`", e))),
            };
            Ok((cname, cvalue))
        })
        .collect()
}

fn convert_values(values: Vec<*mut c_char>, values_sizes: Vec<usize>) -> Vec<Vec<u8>> {
    values
        .into_iter()
        .zip(values_sizes.into_iter())
        .map(|(v, s)| {
            let value = unsafe { slice::from_raw_parts(v as *const u8, s) }.into();
            unsafe {
                ffi::rocksdb_free(v as *mut c_void);
            }
            value
        })
        .collect()
>>>>>>> ff5640a5
}<|MERGE_RESOLUTION|>--- conflicted
+++ resolved
@@ -44,7 +44,7 @@
 };
 
 use ambassador::Delegate;
-use libc::{self, c_char, c_int, c_uchar};
+use libc::{self, c_char, c_int, c_uchar, c_void};
 use std::collections::BTreeMap;
 use std::ffi::{CStr, CString};
 use std::fmt;
@@ -390,7 +390,6 @@
     }
 }
 
-<<<<<<< HEAD
 /// The metadata that describes a SST file
 #[derive(Debug, Clone)]
 pub struct LiveFile {
@@ -409,448 +408,6 @@
     /// Number of deletions/tomb key(s) in the file
     pub num_deletions: u64,
 }
-=======
-    /// Return the values associated with the given keys.
-    pub fn multi_get<K, I>(&self, keys: I) -> Result<Vec<Vec<u8>>, Error>
-    where
-        K: AsRef<[u8]>,
-        I: IntoIterator<Item = K>,
-    {
-        self.multi_get_opt(keys, &ReadOptions::default())
-    }
-
-    /// Return the values associated with the given keys using read options.
-    pub fn multi_get_opt<K, I>(
-        &self,
-        keys: I,
-        readopts: &ReadOptions,
-    ) -> Result<Vec<Vec<u8>>, Error>
-    where
-        K: AsRef<[u8]>,
-        I: IntoIterator<Item = K>,
-    {
-        let (keys, keys_sizes): (Vec<Box<[u8]>>, Vec<_>) = keys
-            .into_iter()
-            .map(|k| (Box::from(k.as_ref()), k.as_ref().len()))
-            .unzip();
-        let ptr_keys: Vec<_> = keys.iter().map(|k| k.as_ptr() as *const c_char).collect();
-
-        let mut values = vec![ptr::null_mut(); keys.len()];
-        let mut values_sizes = vec![0_usize; keys.len()];
-        unsafe {
-            ffi_try!(ffi::rocksdb_multi_get(
-                self.inner,
-                readopts.inner,
-                ptr_keys.len(),
-                ptr_keys.as_ptr(),
-                keys_sizes.as_ptr(),
-                values.as_mut_ptr(),
-                values_sizes.as_mut_ptr(),
-            ));
-        }
-
-        Ok(convert_values(values, values_sizes))
-    }
-
-    /// Return the values associated with the given keys and column families.
-    pub fn multi_get_cf<'c, K, I>(&self, keys: I) -> Result<Vec<Vec<u8>>, Error>
-    where
-        K: AsRef<[u8]>,
-        I: IntoIterator<Item = (&'c ColumnFamily, K)>,
-    {
-        self.multi_get_cf_opt(keys, &ReadOptions::default())
-    }
-
-    /// Return the values associated with the given keys and column families using read options.
-    pub fn multi_get_cf_opt<'c, K, I>(
-        &self,
-        keys: I,
-        readopts: &ReadOptions,
-    ) -> Result<Vec<Vec<u8>>, Error>
-    where
-        K: AsRef<[u8]>,
-        I: IntoIterator<Item = (&'c ColumnFamily, K)>,
-    {
-        let mut boxed_keys: Vec<Box<[u8]>> = Vec::new();
-        let mut keys_sizes = Vec::new();
-        let mut column_families = Vec::new();
-        for (cf, key) in keys {
-            boxed_keys.push(Box::from(key.as_ref()));
-            keys_sizes.push(key.as_ref().len());
-            column_families.push(cf);
-        }
-        let ptr_keys: Vec<_> = boxed_keys
-            .iter()
-            .map(|k| k.as_ptr() as *const c_char)
-            .collect();
-        let ptr_cfs: Vec<_> = column_families
-            .iter()
-            .map(|c| c.inner as *const _)
-            .collect();
-
-        let mut values = vec![ptr::null_mut(); boxed_keys.len()];
-        let mut values_sizes = vec![0_usize; boxed_keys.len()];
-        unsafe {
-            ffi_try!(ffi::rocksdb_multi_get_cf(
-                self.inner,
-                readopts.inner,
-                ptr_cfs.as_ptr(),
-                ptr_keys.len(),
-                ptr_keys.as_ptr(),
-                keys_sizes.as_ptr(),
-                values.as_mut_ptr(),
-                values_sizes.as_mut_ptr(),
-            ));
-        }
-
-        Ok(convert_values(values, values_sizes))
-    }
-
-    pub fn create_cf<N: AsRef<str>>(&mut self, name: N, opts: &Options) -> Result<(), Error> {
-        let cf_name = if let Ok(c) = CString::new(name.as_ref().as_bytes()) {
-            c
-        } else {
-            return Err(Error::new(
-                "Failed to convert path to CString when creating cf".to_owned(),
-            ));
-        };
-        unsafe {
-            let inner = ffi_try!(ffi::rocksdb_create_column_family(
-                self.inner,
-                opts.inner,
-                cf_name.as_ptr(),
-            ));
-
-            self.cfs
-                .insert(name.as_ref().to_string(), ColumnFamily { inner });
-        };
-        Ok(())
-    }
-
-    pub fn drop_cf(&mut self, name: &str) -> Result<(), Error> {
-        if let Some(cf) = self.cfs.remove(name) {
-            unsafe {
-                ffi_try!(ffi::rocksdb_drop_column_family(self.inner, cf.inner));
-            }
-            Ok(())
-        } else {
-            Err(Error::new(format!("Invalid column family: {}", name)))
-        }
-    }
-
-    /// Return the underlying column family handle.
-    pub fn cf_handle(&self, name: &str) -> Option<&ColumnFamily> {
-        self.cfs.get(name)
-    }
-
-    pub fn iterator<'a: 'b, 'b>(&'a self, mode: IteratorMode) -> DBIterator<'b> {
-        let readopts = ReadOptions::default();
-        self.iterator_opt(mode, readopts)
-    }
-
-    pub fn iterator_opt<'a: 'b, 'b>(
-        &'a self,
-        mode: IteratorMode,
-        readopts: ReadOptions,
-    ) -> DBIterator<'b> {
-        DBIterator::new(self, readopts, mode)
-    }
-
-    /// Opens an iterator using the provided ReadOptions.
-    /// This is used when you want to iterate over a specific ColumnFamily with a modified ReadOptions
-    pub fn iterator_cf_opt<'a: 'b, 'b>(
-        &'a self,
-        cf_handle: &ColumnFamily,
-        readopts: ReadOptions,
-        mode: IteratorMode,
-    ) -> DBIterator<'b> {
-        DBIterator::new_cf(self, cf_handle, readopts, mode)
-    }
-
-    /// Opens an iterator with `set_total_order_seek` enabled.
-    /// This must be used to iterate across prefixes when `set_memtable_factory` has been called
-    /// with a Hash-based implementation.
-    pub fn full_iterator<'a: 'b, 'b>(&'a self, mode: IteratorMode) -> DBIterator<'b> {
-        let mut opts = ReadOptions::default();
-        opts.set_total_order_seek(true);
-        DBIterator::new(self, opts, mode)
-    }
-
-    pub fn prefix_iterator<'a: 'b, 'b, P: AsRef<[u8]>>(&'a self, prefix: P) -> DBIterator<'b> {
-        let mut opts = ReadOptions::default();
-        opts.set_prefix_same_as_start(true);
-        DBIterator::new(
-            self,
-            opts,
-            IteratorMode::From(prefix.as_ref(), Direction::Forward),
-        )
-    }
-
-    pub fn iterator_cf<'a: 'b, 'b>(
-        &'a self,
-        cf_handle: &ColumnFamily,
-        mode: IteratorMode,
-    ) -> DBIterator<'b> {
-        let opts = ReadOptions::default();
-        DBIterator::new_cf(self, cf_handle, opts, mode)
-    }
-
-    pub fn full_iterator_cf<'a: 'b, 'b>(
-        &'a self,
-        cf_handle: &ColumnFamily,
-        mode: IteratorMode,
-    ) -> DBIterator<'b> {
-        let mut opts = ReadOptions::default();
-        opts.set_total_order_seek(true);
-        DBIterator::new_cf(self, cf_handle, opts, mode)
-    }
-
-    pub fn prefix_iterator_cf<'a: 'b, 'b, P: AsRef<[u8]>>(
-        &'a self,
-        cf_handle: &ColumnFamily,
-        prefix: P,
-    ) -> DBIterator<'b> {
-        let mut opts = ReadOptions::default();
-        opts.set_prefix_same_as_start(true);
-        DBIterator::new_cf(
-            self,
-            cf_handle,
-            opts,
-            IteratorMode::From(prefix.as_ref(), Direction::Forward),
-        )
-    }
-
-    /// Opens a raw iterator over the database, using the default read options
-    pub fn raw_iterator<'a: 'b, 'b>(&'a self) -> DBRawIterator<'b> {
-        let opts = ReadOptions::default();
-        DBRawIterator::new(self, opts)
-    }
-
-    /// Opens a raw iterator over the given column family, using the default read options
-    pub fn raw_iterator_cf<'a: 'b, 'b>(&'a self, cf_handle: &ColumnFamily) -> DBRawIterator<'b> {
-        let opts = ReadOptions::default();
-        DBRawIterator::new_cf(self, cf_handle, opts)
-    }
-
-    /// Opens a raw iterator over the database, using the given read options
-    pub fn raw_iterator_opt<'a: 'b, 'b>(&'a self, readopts: ReadOptions) -> DBRawIterator<'b> {
-        DBRawIterator::new(self, readopts)
-    }
-
-    /// Opens a raw iterator over the given column family, using the given read options
-    pub fn raw_iterator_cf_opt<'a: 'b, 'b>(
-        &'a self,
-        cf_handle: &ColumnFamily,
-        readopts: ReadOptions,
-    ) -> DBRawIterator<'b> {
-        DBRawIterator::new_cf(self, cf_handle, readopts)
-    }
-
-    pub fn snapshot(&self) -> Snapshot {
-        Snapshot::new(self)
-    }
-
-    pub fn put_opt<K, V>(&self, key: K, value: V, writeopts: &WriteOptions) -> Result<(), Error>
-    where
-        K: AsRef<[u8]>,
-        V: AsRef<[u8]>,
-    {
-        let key = key.as_ref();
-        let value = value.as_ref();
-
-        unsafe {
-            ffi_try!(ffi::rocksdb_put(
-                self.inner,
-                writeopts.inner,
-                key.as_ptr() as *const c_char,
-                key.len() as size_t,
-                value.as_ptr() as *const c_char,
-                value.len() as size_t,
-            ));
-            Ok(())
-        }
-    }
-
-    pub fn put_cf_opt<K, V>(
-        &self,
-        cf: &ColumnFamily,
-        key: K,
-        value: V,
-        writeopts: &WriteOptions,
-    ) -> Result<(), Error>
-    where
-        K: AsRef<[u8]>,
-        V: AsRef<[u8]>,
-    {
-        let key = key.as_ref();
-        let value = value.as_ref();
-
-        unsafe {
-            ffi_try!(ffi::rocksdb_put_cf(
-                self.inner,
-                writeopts.inner,
-                cf.inner,
-                key.as_ptr() as *const c_char,
-                key.len() as size_t,
-                value.as_ptr() as *const c_char,
-                value.len() as size_t,
-            ));
-            Ok(())
-        }
-    }
-
-    pub fn merge_opt<K, V>(&self, key: K, value: V, writeopts: &WriteOptions) -> Result<(), Error>
-    where
-        K: AsRef<[u8]>,
-        V: AsRef<[u8]>,
-    {
-        let key = key.as_ref();
-        let value = value.as_ref();
-
-        unsafe {
-            ffi_try!(ffi::rocksdb_merge(
-                self.inner,
-                writeopts.inner,
-                key.as_ptr() as *const c_char,
-                key.len() as size_t,
-                value.as_ptr() as *const c_char,
-                value.len() as size_t,
-            ));
-            Ok(())
-        }
-    }
-
-    pub fn merge_cf_opt<K, V>(
-        &self,
-        cf: &ColumnFamily,
-        key: K,
-        value: V,
-        writeopts: &WriteOptions,
-    ) -> Result<(), Error>
-    where
-        K: AsRef<[u8]>,
-        V: AsRef<[u8]>,
-    {
-        let key = key.as_ref();
-        let value = value.as_ref();
-
-        unsafe {
-            ffi_try!(ffi::rocksdb_merge_cf(
-                self.inner,
-                writeopts.inner,
-                cf.inner,
-                key.as_ptr() as *const c_char,
-                key.len() as size_t,
-                value.as_ptr() as *const c_char,
-                value.len() as size_t,
-            ));
-            Ok(())
-        }
-    }
-
-    pub fn delete_opt<K: AsRef<[u8]>>(
-        &self,
-        key: K,
-        writeopts: &WriteOptions,
-    ) -> Result<(), Error> {
-        let key = key.as_ref();
-
-        unsafe {
-            ffi_try!(ffi::rocksdb_delete(
-                self.inner,
-                writeopts.inner,
-                key.as_ptr() as *const c_char,
-                key.len() as size_t,
-            ));
-            Ok(())
-        }
-    }
-
-    pub fn delete_cf_opt<K: AsRef<[u8]>>(
-        &self,
-        cf: &ColumnFamily,
-        key: K,
-        writeopts: &WriteOptions,
-    ) -> Result<(), Error> {
-        let key = key.as_ref();
-
-        unsafe {
-            ffi_try!(ffi::rocksdb_delete_cf(
-                self.inner,
-                writeopts.inner,
-                cf.inner,
-                key.as_ptr() as *const c_char,
-                key.len() as size_t,
-            ));
-            Ok(())
-        }
-    }
-
-    /// Removes the database entries in the range `["from", "to")` using given write options.
-    pub fn delete_range_cf_opt<K: AsRef<[u8]>>(
-        &self,
-        cf: &ColumnFamily,
-        from: K,
-        to: K,
-        writeopts: &WriteOptions,
-    ) -> Result<(), Error> {
-        let from = from.as_ref();
-        let to = to.as_ref();
-
-        unsafe {
-            ffi_try!(ffi::rocksdb_delete_range_cf(
-                self.inner,
-                writeopts.inner,
-                cf.inner,
-                from.as_ptr() as *const c_char,
-                from.len() as size_t,
-                to.as_ptr() as *const c_char,
-                to.len() as size_t,
-            ));
-            Ok(())
-        }
-    }
-
-    pub fn put<K, V>(&self, key: K, value: V) -> Result<(), Error>
-    where
-        K: AsRef<[u8]>,
-        V: AsRef<[u8]>,
-    {
-        self.put_opt(key.as_ref(), value.as_ref(), &WriteOptions::default())
-    }
-
-    pub fn put_cf<K, V>(&self, cf: &ColumnFamily, key: K, value: V) -> Result<(), Error>
-    where
-        K: AsRef<[u8]>,
-        V: AsRef<[u8]>,
-    {
-        self.put_cf_opt(cf, key.as_ref(), value.as_ref(), &WriteOptions::default())
-    }
-
-    pub fn merge<K, V>(&self, key: K, value: V) -> Result<(), Error>
-    where
-        K: AsRef<[u8]>,
-        V: AsRef<[u8]>,
-    {
-        self.merge_opt(key.as_ref(), value.as_ref(), &WriteOptions::default())
-    }
-
-    pub fn merge_cf<K, V>(&self, cf: &ColumnFamily, key: K, value: V) -> Result<(), Error>
-    where
-        K: AsRef<[u8]>,
-        V: AsRef<[u8]>,
-    {
-        self.merge_cf_opt(cf, key.as_ref(), value.as_ref(), &WriteOptions::default())
-    }
-
-    pub fn delete<K: AsRef<[u8]>>(&self, key: K) -> Result<(), Error> {
-        self.delete_opt(key.as_ref(), &WriteOptions::default())
-    }
-
-    pub fn delete_cf<K: AsRef<[u8]>>(&self, cf: &ColumnFamily, key: K) -> Result<(), Error> {
-        self.delete_cf_opt(cf, key.as_ref(), &WriteOptions::default())
-    }
->>>>>>> ff5640a5
 
 pub struct DBUtils;
 
@@ -883,16 +440,8 @@
         Ok(())
     }
 
-<<<<<<< HEAD
     pub fn repair<P: AsRef<Path>>(opts: &Options, path: P) -> Result<(), Error> {
         let cpath = to_cpath(path)?;
-=======
-    pub fn set_options(&self, opts: &[(&str, &str)]) -> Result<(), Error> {
-        let copts = convert_options(opts)?;
-        let cnames: Vec<*const c_char> = copts.iter().map(|opt| opt.0.as_ptr()).collect();
-        let cvalues: Vec<*const c_char> = copts.iter().map(|opt| opt.1.as_ptr()).collect();
-        let count = opts.len() as i32;
->>>>>>> ff5640a5
         unsafe {
             ffi_try!(ffi::rocksdb_repair_db(opts.inner, cpath.as_ptr()));
         }
@@ -900,7 +449,6 @@
     }
 }
 
-<<<<<<< HEAD
 macro_rules! make_new_db_with_traits {
     ($struct_name:ident, [$($d:ty),+])  => (
         #[derive(Delegate)]
@@ -912,41 +460,6 @@
             #[inline(always)]
             pub fn path(&self) -> &Path {
                 self.0.path()
-=======
-    pub fn set_options_cf(
-        &self,
-        cf_handle: &ColumnFamily,
-        opts: &[(&str, &str)],
-    ) -> Result<(), Error> {
-        let copts = convert_options(opts)?;
-        let cnames: Vec<*const c_char> = copts.iter().map(|opt| opt.0.as_ptr()).collect();
-        let cvalues: Vec<*const c_char> = copts.iter().map(|opt| opt.1.as_ptr()).collect();
-        let count = opts.len() as i32;
-        unsafe {
-            ffi_try!(ffi::rocksdb_set_options_cf(
-                self.inner,
-                cf_handle.inner,
-                count,
-                cnames.as_ptr(),
-                cvalues.as_ptr(),
-            ));
-        }
-        Ok(())
-    }
-
-    /// Retrieves a RocksDB property by name.
-    ///
-    /// Full list of properties could be find
-    /// [here](https://github.com/facebook/rocksdb/blob/08809f5e6cd9cc4bc3958dd4d59457ae78c76660/include/rocksdb/db.h#L428-L634).
-    pub fn property_value(&self, name: &str) -> Result<Option<String>, Error> {
-        let prop_name = match CString::new(name) {
-            Ok(c) => c,
-            Err(e) => {
-                return Err(Error::new(format!(
-                    "Failed to convert property name to CString: {}",
-                    e
-                )));
->>>>>>> ff5640a5
             }
 
             #[inline(always)]
@@ -1074,6 +587,139 @@
     {
         DBInner::open_cf_descriptors_internal(opts, path, cfs, &AccessType::ReadWrite).map(Self)
     }
+
+    /// Return the values associated with the given keys.
+    pub fn multi_get<K, I>(&self, keys: I) -> Result<Vec<Vec<u8>>, Error>
+    where
+        K: AsRef<[u8]>,
+        I: IntoIterator<Item = K>,
+    {
+        self.multi_get_opt(keys, &ReadOptions::default())
+    }
+
+    /// Return the values associated with the given keys using read options.
+    pub fn multi_get_opt<K, I>(
+        &self,
+        keys: I,
+        readopts: &ReadOptions,
+    ) -> Result<Vec<Vec<u8>>, Error>
+    where
+        K: AsRef<[u8]>,
+        I: IntoIterator<Item = K>,
+    {
+        let (keys, keys_sizes): (Vec<Box<[u8]>>, Vec<_>) = keys
+            .into_iter()
+            .map(|k| (Box::from(k.as_ref()), k.as_ref().len()))
+            .unzip();
+        let ptr_keys: Vec<_> = keys.iter().map(|k| k.as_ptr() as *const c_char).collect();
+
+        let mut values = vec![ptr::null_mut(); keys.len()];
+        let mut values_sizes = vec![0_usize; keys.len()];
+        unsafe {
+            ffi_try!(ffi::rocksdb_multi_get(
+                self.0.inner,
+                readopts.inner,
+                ptr_keys.len(),
+                ptr_keys.as_ptr(),
+                keys_sizes.as_ptr(),
+                values.as_mut_ptr(),
+                values_sizes.as_mut_ptr(),
+            ));
+        }
+
+        Ok(convert_values(values, values_sizes))
+    }
+
+    /// Return the values associated with the given keys and column families.
+    pub fn multi_get_cf<'c, K, I>(&self, keys: I) -> Result<Vec<Vec<u8>>, Error>
+    where
+        K: AsRef<[u8]>,
+        I: IntoIterator<Item = (&'c ColumnFamily, K)>,
+    {
+        self.multi_get_cf_opt(keys, &ReadOptions::default())
+    }
+
+    /// Return the values associated with the given keys and column families using read options.
+    pub fn multi_get_cf_opt<'c, K, I>(
+        &self,
+        keys: I,
+        readopts: &ReadOptions,
+    ) -> Result<Vec<Vec<u8>>, Error>
+    where
+        K: AsRef<[u8]>,
+        I: IntoIterator<Item = (&'c ColumnFamily, K)>,
+    {
+        let mut boxed_keys: Vec<Box<[u8]>> = Vec::new();
+        let mut keys_sizes = Vec::new();
+        let mut column_families = Vec::new();
+        for (cf, key) in keys {
+            boxed_keys.push(Box::from(key.as_ref()));
+            keys_sizes.push(key.as_ref().len());
+            column_families.push(cf);
+        }
+        let ptr_keys: Vec<_> = boxed_keys
+            .iter()
+            .map(|k| k.as_ptr() as *const c_char)
+            .collect();
+        let ptr_cfs: Vec<_> = column_families
+            .iter()
+            .map(|c| c.inner as *const _)
+            .collect();
+
+        let mut values = vec![ptr::null_mut(); boxed_keys.len()];
+        let mut values_sizes = vec![0_usize; boxed_keys.len()];
+        unsafe {
+            ffi_try!(ffi::rocksdb_multi_get_cf(
+                self.0.inner,
+                readopts.inner,
+                ptr_cfs.as_ptr(),
+                ptr_keys.len(),
+                ptr_keys.as_ptr(),
+                keys_sizes.as_ptr(),
+                values.as_mut_ptr(),
+                values_sizes.as_mut_ptr(),
+            ));
+        }
+
+        Ok(convert_values(values, values_sizes))
+    }
+
+    pub fn set_options(&self, opts: &[(&str, &str)]) -> Result<(), Error> {
+        let copts = convert_options(opts)?;
+        let cnames: Vec<*const c_char> = copts.iter().map(|opt| opt.0.as_ptr()).collect();
+        let cvalues: Vec<*const c_char> = copts.iter().map(|opt| opt.1.as_ptr()).collect();
+        let count = opts.len() as i32;
+        unsafe {
+            ffi_try!(ffi::rocksdb_set_options(
+                self.0.inner,
+                count,
+                cnames.as_ptr(),
+                cvalues.as_ptr(),
+            ));
+        }
+        Ok(())
+    }
+
+    pub fn set_options_cf(
+        &self,
+        cf_handle: &ColumnFamily,
+        opts: &[(&str, &str)],
+    ) -> Result<(), Error> {
+        let copts = convert_options(opts)?;
+        let cnames: Vec<*const c_char> = copts.iter().map(|opt| opt.0.as_ptr()).collect();
+        let cvalues: Vec<*const c_char> = copts.iter().map(|opt| opt.1.as_ptr()).collect();
+        let count = opts.len() as i32;
+        unsafe {
+            ffi_try!(ffi::rocksdb_set_options_cf(
+                self.0.inner,
+                cf_handle.inner,
+                count,
+                cnames.as_ptr(),
+                cvalues.as_ptr(),
+            ));
+        }
+        Ok(())
+    }
 }
 
 make_new_db_with_traits!(
@@ -1188,27 +834,6 @@
     pub fn try_catch_up_with_primary(&self) -> Result<(), Error> {
         self.0.try_catch_up_with_primary()
     }
-<<<<<<< HEAD
-=======
-}
-
-/// The metadata that describes a SST file
-#[derive(Debug, Clone)]
-pub struct LiveFile {
-    /// Name of the file
-    pub name: String,
-    /// Size of the file
-    pub size: usize,
-    /// Level at which this file resides
-    pub level: i32,
-    /// Smallest user defined key in the file
-    pub start_key: Option<Vec<u8>>,
-    /// Largest user defined key in the file
-    pub end_key: Option<Vec<u8>>,
-    /// Number of entries/alive keys in the file
-    pub num_entries: u64,
-    /// Number of deletions/tomb key(s) in the file
-    pub num_deletions: u64,
 }
 
 fn convert_options(opts: &[(&str, &str)]) -> Result<Vec<(CString, CString)>, Error> {
@@ -1239,5 +864,4 @@
             value
         })
         .collect()
->>>>>>> ff5640a5
 }